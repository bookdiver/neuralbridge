--- conflicted
+++ resolved
@@ -159,15 +159,7 @@
             mutable=["batch_stats"]
         )
         nus = rearrange(nus, "(b t) d -> b t d", b=self.batch_size)
-<<<<<<< HEAD
-        sto_int = jnp.sum(jnp.einsum("b t i, b t i -> b t", nus, dWs), axis=1)
-        det_int = 0.5 * jnp.sum(jnp.sum(jnp.square(nus), axis=-1), axis=1) * self.path_solver.dt
-        # normalized_ll = jax.nn.softmax(log_ll)
-        
-        loss = jnp.exp(log_ll) * (-sto_int + det_int)
-=======
         loss = jnp.sum(0.5 * jnp.sum(nus ** 2, axis=-1), axis=1) * self.path_solver.dt - log_ll
->>>>>>> be1216fb
         loss = jnp.mean(loss, axis=0)
         return loss, updated_batch_stats
     
